--- conflicted
+++ resolved
@@ -136,7 +136,6 @@
             // Sign in to an existing (linked) account
             identity
         }
-<<<<<<< HEAD
         None => {
             // Create a new user.
             const MAX_RETRY_COUNT: usize = 10;
@@ -145,68 +144,6 @@
                 log::debug!("Creating new user; retry: {retry_count:#?}");
                 if retry_count > MAX_RETRY_COUNT {
                     return Err(ExternalAuthError::RetryLimitReached);
-=======
-
-        match state
-            .identity_manager()
-            .link_user(current_user.user_id, &external_login)
-            .await
-        {
-            Ok(()) => {}
-            Err(IdentityError::LinkProviderConflict) => return Err(ExternalAuthError::ProviderConflict),
-            Err(IdentityError::DBError(err)) => return Err(ExternalAuthError::DBError(err)),
-
-            Err(IdentityError::LinkEmailConflict)
-            | Err(IdentityError::NameConflict)
-            | Err(IdentityError::UserIdConflict) => unreachable!(),
-        };
-
-        log::debug!("Link ready: {current_user:#?}");
-        let html = create_redirect_page(state, "Redirecting", APP_NAME, target_url);
-        Ok((current_user, html))
-    } else {
-        log::debug!("Finding existing user by external login...");
-        let identity = match state
-            .identity_manager()
-            .find(FindIdentity::ExternalLogin(&external_login))
-            .await?
-        {
-            Some(identity) => {
-                log::debug!("Found: {identity:#?}");
-                // Sign in to an existing (linked) account
-                identity
-            }
-            None => {
-                // Create a new user.
-                const MAX_RETRY_COUNT: usize = 10;
-                let mut retry_count = 0;
-                loop {
-                    log::debug!("Creating new user; retry: {retry_count:#?}");
-                    if retry_count > MAX_RETRY_COUNT {
-                        return Err(ExternalAuthError::RetryLimitReached);
-                    }
-
-                    let user_id = Uuid::new_v4();
-                    let user_name = match &user_info.name {
-                        Some(name) if retry_count == 0 => name.clone(),
-                        _ => state.name_generator().generate_name().await?,
-                    };
-                    let email = user_info.email.as_deref();
-                    retry_count += 1;
-
-                    match state
-                        .identity_manager()
-                        .create_user(user_id, &user_name, email, Some(&external_login))
-                        .await
-                    {
-                        Ok(identity) => break identity,
-                        Err(IdentityError::NameConflict) => continue,
-                        Err(IdentityError::UserIdConflict) => continue,
-                        Err(IdentityError::LinkEmailConflict) => return Err(ExternalAuthError::EmailConflict),
-                        Err(IdentityError::LinkProviderConflict) => return Err(ExternalAuthError::ProviderConflict),
-                        Err(IdentityError::DBError(err)) => return Err(ExternalAuthError::DBError(err)),
-                    };
->>>>>>> 3270afe1
                 }
 
                 let user_id = Uuid::new_v4();
@@ -217,32 +154,31 @@
                 let email = user_info.email.as_deref();
                 retry_count += 1;
 
-                use CreateIdentityError::*;
                 match state
                     .identity_manager()
                     .create_user(user_id, &user_name, email, Some(&external_login))
                     .await
                 {
                     Ok(identity) => break identity,
-                    Err(NameConflict) => continue,
-                    Err(UserIdConflict) => continue,
-                    Err(LinkEmailConflict) => return Err(ExternalAuthError::EmailConflict),
-                    Err(LinkProviderConflict) => return Err(ExternalAuthError::ProviderConflict),
-                    Err(DBError(err)) => return Err(ExternalAuthError::DBError(err)),
+                    Err(IdentityError::NameConflict) => continue,
+                    Err(IdentityError::UserIdConflict) => continue,
+                    Err(IdentityError::LinkEmailConflict) => return Err(ExternalAuthError::EmailConflict),
+                    Err(IdentityError::LinkProviderConflict) => return Err(ExternalAuthError::ProviderConflict),
+                    Err(IdentityError::DBError(err)) => return Err(ExternalAuthError::DBError(err)),
                 };
             }
         }
     };
 
     log::debug!("Identity ready: {identity:#?}");
-    let current_user = state.session_manager().create(&identity).await?;
+    let user = state.session_manager().create(&identity).await?;
     let html = create_redirect_page(state, "Redirecting", APP_NAME, target_url);
-    Ok((current_user, html))
+    Ok((user, html))
 }
 
 pub(in crate::auth) async fn external_auth_link_user(
     state: &AuthServiceState,
-    current_user: &CurrentUser,
+    user: &CurrentUser,
     linked_user: &CurrentUser,
     provider: &str,
     user_info: &ExternalUserInfo,
@@ -254,23 +190,22 @@
     };
 
     // Link the current user to an external provider
-    if current_user.user_id != linked_user.user_id || current_user.key != linked_user.key {
+    if user.user_id != linked_user.user_id || user.key != linked_user.key {
         return Err(ExternalAuthError::CompromisedSessions(
             "External login is not matching the user session during linking".to_string(),
         ));
     }
 
-    match state
-        .identity_manager()
-        .link_user(current_user.user_id, &external_login)
-        .await
-    {
+    match state.identity_manager().link_user(user.user_id, &external_login).await {
         Ok(()) => {}
-        Err(LinkIdentityError::LinkProviderConflict) => return Err(ExternalAuthError::ProviderConflict),
-        Err(LinkIdentityError::DBError(err)) => return Err(ExternalAuthError::DBError(err)),
-    };
-
-    log::debug!("Link ready: {current_user:#?}");
+        Err(IdentityError::LinkProviderConflict) => return Err(ExternalAuthError::ProviderConflict),
+        Err(IdentityError::DBError(err)) => return Err(ExternalAuthError::DBError(err)),
+        Err(IdentityError::LinkEmailConflict)
+        | Err(IdentityError::NameConflict)
+        | Err(IdentityError::UserIdConflict) => unreachable!(),
+    };
+
+    log::debug!("Link ready: {user:#?}");
     let html = create_redirect_page(state, "Redirecting", APP_NAME, target_url);
     Ok(html)
 }